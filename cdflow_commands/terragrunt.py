--- conflicted
+++ resolved
@@ -143,34 +143,4 @@
         bucket=bucket_name,
     )
     with open('.terragrunt', 'w') as f:
-<<<<<<< HEAD
-        f.write(config)
-
-
-def build_command_parameters(
-    component_name,
-    environment_name,
-    aws_region,
-    team,
-    image,
-    version,
-    platform_config_file,
-    secrets_file
-):
-    parameters = [
-        '-var', 'component={}'.format(component_name),
-        '-var', 'env={}'.format(environment_name),
-        '-var', 'aws_region={}'.format(aws_region),
-        '-var', 'team={}'.format(team),
-        '-var', 'image={}'.format(image),
-        '-var', 'version={}'.format(version),
-        '-var-file', platform_config_file,
-        '-var-file', secrets_file,
-    ]
-    config_file = 'config/{}.json'.format(environment_name)
-    if path.exists(config_file):
-        parameters += ['-var-file', config_file]
-    return parameters + ['infra']
-=======
-        f.write(config)
->>>>>>> 456d69bb
+        f.write(config)
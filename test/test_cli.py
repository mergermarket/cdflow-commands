import unittest

import json
from io import TextIOWrapper
from datetime import datetime
from collections import namedtuple
from string import printable

from mock import patch, Mock, mock_open, MagicMock, ANY

from hypothesis import given, assume
from hypothesis.strategies import text

from cdflow_commands import cli


class TestReleaseCLI(unittest.TestCase):

    @patch('cdflow_commands.cli.os')
    @patch('cdflow_commands.cli.Session')
    @patch('cdflow_commands.config.Session')
    @patch('cdflow_commands.config.open', new_callable=mock_open, create=True)
    @patch('cdflow_commands.release.check_call')
    def test_release_is_configured_and_created(
        self, check_call, mock_open,
        Session_from_config, Session_from_cli, mock_os
    ):
        mock_metadata_file = MagicMock(spec=TextIOWrapper)
        metadata = {
            'TEAM': 'dummy-team',
            'TYPE': 'docker',
            'REGION': 'eu-west-12',
            'ACCOUNT_PREFIX': 'mmg'
        }
        mock_metadata_file.read.return_value = json.dumps(metadata)

        mock_dev_file = MagicMock(spec=TextIOWrapper)
        dev_config = {
            'platform_config': {
                'account_id': 123456789
            }
        }
        mock_dev_file.read.return_value = json.dumps(dev_config)

        mock_prod_file = MagicMock(spec=TextIOWrapper)
        prod_config = {
            'platform_config': {
                'account_id': 987654321
            }
        }
        mock_prod_file.read.return_value = json.dumps(prod_config)

        mock_open.return_value.__enter__.side_effect = (
            f for f in (mock_metadata_file, mock_dev_file, mock_prod_file)
        )

        mock_root_session = Mock()
        mock_root_session.region_name = 'eu-west-12'
        Session_from_cli.return_value = mock_root_session

        mock_ecr_client = Mock()
        mock_ecr_client.get_authorization_token.return_value = {
            'authorizationData': [
                {
                    'authorizationToken': 'dXNlcm5hbWU6cGFzc3dvcmQ=',
                    'proxyEndpoint': 'dummy-endpoint'
                }
            ]
        }

        mock_session = Mock()
        mock_session.client.return_value = mock_ecr_client
        Session_from_config.return_value = mock_session

        mock_sts = Mock()
        mock_sts.assume_role.return_value = {
            'Credentials': {
                'AccessKeyId': 'dummy-access-key-id',
                'SecretAccessKey': 'dummy-secret-access-key',
                'SessionToken': 'dummy-session-token',
                'Expiration': datetime(2015, 1, 1)
            },
            'AssumedRoleUser': {
                'AssumedRoleId': 'dummy-assumed-role-id',
                'Arn': 'dummy-arn'
            },
            'PackedPolicySize': 123
        }
        mock_root_session.client.return_value = mock_sts

        mock_os.environ = {
            'JOB_NAME': 'dummy-job-name'
        }

        component_name = 'dummy-component'
        version = '1.2.3'
        cli.run(['release', version, '-c', component_name])

        image_name = '{}.dkr.ecr.{}.amazonaws.com/{}:{}'.format(
            123456789,
            'eu-west-12',
            component_name,
            version
        )

        check_call.assert_any_call(['docker', 'build', '-t', image_name, '.'])
        check_call.assert_any_call(['docker', 'push', image_name])

    @patch('cdflow_commands.cli.os')
    @patch('cdflow_commands.cli.Session')
    @patch('cdflow_commands.config.Session')
    @patch('cdflow_commands.config.open', new_callable=mock_open, create=True)
    @patch('cdflow_commands.config.check_output')
    @patch('cdflow_commands.release.check_call')
    def test_release_uses_component_name_from_origin(
        self, check_call, check_output, mock_open,
        Session_from_config, Session_from_cli, mock_os
    ):
        mock_metadata_file = MagicMock(spec=TextIOWrapper)
        metadata = {
            'TEAM': 'dummy-team',
            'TYPE': 'docker',
            'REGION': 'eu-west-12',
            'ACCOUNT_PREFIX': 'mmg'
        }
        mock_metadata_file.read.return_value = json.dumps(metadata)

        mock_dev_file = MagicMock(spec=TextIOWrapper)
        dev_config = {
            'platform_config': {
                'account_id': 123456789
            }
        }
        mock_dev_file.read.return_value = json.dumps(dev_config)

        mock_prod_file = MagicMock(spec=TextIOWrapper)
        prod_config = {
            'platform_config': {
                'account_id': 987654321
            }
        }
        mock_prod_file.read.return_value = json.dumps(prod_config)

        mock_open.return_value.__enter__.side_effect = (
            f for f in (mock_metadata_file, mock_dev_file, mock_prod_file)
        )

        mock_root_session = Mock()
        mock_root_session.region_name = 'eu-west-12'
        Session_from_cli.return_value = mock_root_session

        mock_ecr_client = Mock()
        mock_ecr_client.get_authorization_token.return_value = {
            'authorizationData': [
                {
                    'authorizationToken': 'dXNlcm5hbWU6cGFzc3dvcmQ=',
                    'proxyEndpoint': 'dummy-endpoint'
                }
            ]
        }

        mock_session = Mock()
        mock_session.client.return_value = mock_ecr_client
        Session_from_config.return_value = mock_session

        mock_sts = Mock()
        mock_sts.assume_role.return_value = {
            'Credentials': {
                'AccessKeyId': 'dummy-access-key-id',
                'SecretAccessKey': 'dummy-secret-access-key',
                'SessionToken': 'dummy-session-token',
                'Expiration': datetime(2015, 1, 1)
            },
            'AssumedRoleUser': {
                'AssumedRoleId': 'dummy-assumed-role-id',
                'Arn': 'dummy-arn'
            },
            'PackedPolicySize': 123
        }
        mock_root_session.client.return_value = mock_sts

        mock_os.environ = {
            'JOB_NAME': 'dummy-job-name'
        }

        component_name = 'dummy-component'
        version = '1.2.3'

        check_output.return_value = 'git@github.com:org/{}.git'.format(
            component_name
        ).encode('utf-8')

        cli.run(['release', version])

        image_name = '{}.dkr.ecr.{}.amazonaws.com/{}:{}'.format(
            123456789,
            'eu-west-12',
            component_name,
            version
        )

        check_call.assert_any_call(['docker', 'build', '-t', image_name, '.'])
        check_call.assert_any_call(['docker', 'push', image_name])


BotoCreds = namedtuple('BotoCreds', ['access_key', 'secret_key', 'token'])


class TestDeployCLI(unittest.TestCase):

    @patch('cdflow_commands.cli.S3BucketFactory')
    @patch('cdflow_commands.deploy.os')
    @patch('cdflow_commands.cli.os')
    @patch('cdflow_commands.cli.Session')
    @patch('cdflow_commands.config.Session')
    @patch('cdflow_commands.config.open', new_callable=mock_open, create=True)
    @patch('cdflow_commands.deploy.check_call')
    @patch('cdflow_commands.config.check_output')
    @patch('cdflow_commands.deploy.get_secrets')
    @patch('cdflow_commands.deploy.NamedTemporaryFile')
    def test_deploy_is_configured_and_run(
        self, NamedTemporaryFile, get_secrets, check_output, check_call,
        mock_open, Session_from_config, Session_from_cli, mock_os_cli,
        mock_os_deploy, _
    ):
        mock_os_cli.environ = {
            'JOB_NAME': 'dummy-job-name'
        }
        mock_os_deploy.environ = {}

        mock_metadata_file = MagicMock(spec=TextIOWrapper)
        metadata = {
            'TEAM': 'dummy-team',
            'TYPE': 'docker',
            'REGION': 'eu-west-12',
            'ACCOUNT_PREFIX': 'mmg'
        }
        mock_metadata_file.read.return_value = json.dumps(metadata)

        mock_dev_file = MagicMock(spec=TextIOWrapper)
        dev_config = {
            'platform_config': {
                'account_id': 123456789
            }
        }
        mock_dev_file.read.return_value = json.dumps(dev_config)

        mock_prod_file = MagicMock(spec=TextIOWrapper)
        prod_config = {
            'platform_config': {
                'account_id': 987654321
            }
        }
        mock_prod_file.read.return_value = json.dumps(prod_config)

        mock_open.return_value.__enter__.side_effect = (
            f for f in (mock_metadata_file, mock_dev_file, mock_prod_file)
        )

        mock_sts_client = Mock()
        mock_sts_client.assume_role.return_value = {
            'Credentials': {
                'AccessKeyId': 'dummy-access-key',
                'SecretAccessKey': 'dummy-secret-key',
                'SessionToken': 'dummy-session-token',
            }
        }

        mock_root_session = Mock()
        mock_root_session.client.return_value = mock_sts_client
        mock_root_session.region_name = 'eu-west-12'
        Session_from_cli.return_value = mock_root_session

        aws_access_key_id = 'dummy-access-key-id'
        aws_secret_access_key = 'dummy-secret-access-key'
        aws_session_token = 'dummy-session-token'
        mock_assumed_session = Mock()
        mock_assumed_session.region_name = 'eu-west-12'
        mock_assumed_session.get_credentials.return_value = BotoCreds(
            aws_access_key_id,
            aws_secret_access_key,
            aws_session_token
        )

        Session_from_config.return_value = mock_assumed_session

        component_name = 'dummy-component'

        check_output.return_value = 'git@github.com:org/{}.git'.format(
            component_name
        ).encode('utf-8')

        NamedTemporaryFile.return_value.__enter__.return_value.name = ANY
        get_secrets.return_value = {}

        cli.run(['deploy', 'aslive', '1.2.3'])

        check_call.assert_any_call(['terragrunt', 'get', 'infra'])

        image_name = (
            '123456789.dkr.ecr.eu-west-12.amazonaws.com/'
            'dummy-component:1.2.3'
        )

        check_call.assert_any_call(
            [
                'terragrunt', 'plan',
                '-var', 'component=dummy-component',
                '-var', 'env=aslive',
                '-var', 'aws_region=eu-west-12',
                '-var', 'team=dummy-team',
                '-var', 'image={}'.format(image_name),
                '-var', 'version=1.2.3',
                '-var-file', 'infra/platform-config/mmg/dev/eu-west-12.json',
                '-var-file', ANY,
                'infra'
            ],
            env={
                'AWS_ACCESS_KEY_ID': aws_access_key_id,
                'AWS_SECRET_ACCESS_KEY': aws_secret_access_key,
                'AWS_SESSION_TOKEN': aws_session_token
            }
        )

        check_call.assert_any_call(
            [
                'terragrunt', 'apply',
                '-var', 'component=dummy-component',
                '-var', 'env=aslive',
                '-var', 'aws_region=eu-west-12',
                '-var', 'team=dummy-team',
                '-var', 'image={}'.format(image_name),
                '-var', 'version=1.2.3',
                '-var-file', 'infra/platform-config/mmg/dev/eu-west-12.json',
                '-var-file', ANY,
                'infra'
            ],
            env={
                'AWS_ACCESS_KEY_ID': aws_access_key_id,
                'AWS_SECRET_ACCESS_KEY': aws_secret_access_key,
                'AWS_SESSION_TOKEN': aws_session_token
            }
        )


class TestSetupForInfrastructure(unittest.TestCase):

    @given(text(alphabet=printable))
    def test_dev_session_passed_to_non_live_deployments(
        self, environment_name
    ):
        # Given
        assume(environment_name != 'live')
        metadata = Mock()
        global_config = Mock()
        global_config.dev_account_id = 123456789
        global_config.prod_account_id = 987654321
        root_session = Mock()
        sts_client = Mock()
        sts_client.assume_role.return_value = {'Credentials': {
            'AccessKeyId': 'dummy-access-key-id',
            'SecretAccessKey': 'dummy-secret-access-key',
            'SessionToken': 'dummy-session-token',
        }}
        root_session.client.return_value = sts_client

        with patch(
            'cdflow_commands.cli.os'
        ) as mock_os, patch(
            'cdflow_commands.cli.S3BucketFactory'
        ):
            mock_os.environ = {'JOB_NAME': 'dummy-job'}

            # When
            cli._setup_for_infrastructure(
                environment_name, 'dummy-component-name',
                metadata, global_config, root_session
            )

            # Then
            sts_client.assume_role.assert_called_once_with(
                RoleArn='arn:aws:iam::123456789:role/admin',
                RoleSessionName='dummy-job',
            )

    @patch('cdflow_commands.cli.os')
    @patch('cdflow_commands.cli.S3BucketFactory')
    def test_prod_session_passed_to_live_deployments(
        self, S3BucketFactory, mock_os
    ):
        # Given
        metadata = Mock()
        global_config = Mock()
        global_config.dev_account_id = 123456789
        global_config.prod_account_id = 987654321
        root_session = Mock()
        sts_client = Mock()
        sts_client.assume_role.return_value = {'Credentials': {
            'AccessKeyId': 'dummy-access-key-id',
            'SecretAccessKey': 'dummy-secret-access-key',
            'SessionToken': 'dummy-session-token',
        }}
        root_session.client.return_value = sts_client

        mock_os.environ = {'JOB_NAME': 'dummy-job'}

        # When
        cli._setup_for_infrastructure(
            'live', 'dummy-component-name',
            metadata, global_config, root_session
        )

        # Then
        sts_client.assume_role.assert_called_once_with(
            RoleArn='arn:aws:iam::987654321:role/admin',
            RoleSessionName='dummy-job',
        )

    @patch('cdflow_commands.cli.os')
    @patch('cdflow_commands.cli.Deploy')
    @patch(
        'cdflow_commands.terragrunt.open', new_callable=mock_open, create=True
    )
    @patch('cdflow_commands.config.Session')
    def test_tfstate_bucket_set_up_in_dev_account_for_aslive_deployment(
        self, Session, mock_open, _, mock_os
    ):
        # Given
        metadata = Mock()
        global_config = Mock()
        global_config.dev_account_id = 123456789
        global_config.prod_account_id = 987654321
        root_session = Mock()
        sts_client = Mock()
        sts_client.assume_role.return_value = {'Credentials': {
            'AccessKeyId': 'dummy-access-key-id',
            'SecretAccessKey': 'dummy-secret-access-key',
            'SessionToken': 'dummy-session-token',
        }}
        root_session.client.return_value = sts_client

        mock_s3_client = Mock()
        mock_s3_client.list_buckets = MagicMock(spec=dict)

        mock_assumed_session = Mock()
        mock_assumed_session.region_name = 'eu-west-4'
        mock_assumed_session.client.return_value = mock_s3_client
        Session.return_value = mock_assumed_session

        mock_os.environ = {'JOB_NAME': 'dummy-job'}

        # When
        cli._setup_for_infrastructure(
            'aslive', 'dummy-component-name',
            metadata, global_config, root_session
        )

        # Then
        mock_open.assert_called_once_with('.terragrunt', 'w')


class TestDestroyCLI(unittest.TestCase):

    @patch('cdflow_commands.cli.S3BucketFactory')
    @patch('cdflow_commands.destroy.os')
    @patch('cdflow_commands.cli.os')
    @patch('cdflow_commands.cli.Session')
    @patch('cdflow_commands.config.Session')
    @patch('cdflow_commands.config.open', new_callable=mock_open, create=True)
    @patch('cdflow_commands.destroy.check_call')
    @patch('cdflow_commands.config.check_output')
    def test_destroy_is_configured_and_run(
        self, check_output, check_call, mock_open,
        Session_from_config, Session_from_cli, mock_os_cli, mock_os_deploy, _
    ):
        mock_os_cli.environ = {
            'JOB_NAME': 'dummy-job-name'
        }
        mock_os_deploy.environ = {}

        mock_metadata_file = MagicMock(spec=TextIOWrapper)
        metadata = {
            'TEAM': 'dummy-team',
            'TYPE': 'docker',
            'REGION': 'eu-west-12',
            'ACCOUNT_PREFIX': 'mmg'
        }
        mock_metadata_file.read.return_value = json.dumps(metadata)

        mock_dev_file = MagicMock(spec=TextIOWrapper)
        dev_config = {
            'platform_config': {
                'account_id': 123456789
            }
        }
        mock_dev_file.read.return_value = json.dumps(dev_config)

        mock_prod_file = MagicMock(spec=TextIOWrapper)
        prod_config = {
            'platform_config': {
                'account_id': 987654321
            }
        }
        mock_prod_file.read.return_value = json.dumps(prod_config)

        mock_open.return_value.__enter__.side_effect = (
            f for f in (mock_metadata_file, mock_dev_file, mock_prod_file)
        )

        mock_sts_client = Mock()
        mock_sts_client.assume_role.return_value = {
            'Credentials': {
                'AccessKeyId': 'dummy-access-key',
                'SecretAccessKey': 'dummy-secret-key',
                'SessionToken': 'dummy-session-token',
            }
        }

        mock_root_session = Mock()
        mock_root_session.client.return_value = mock_sts_client
        mock_root_session.region_name = 'eu-west-12'
        Session_from_cli.return_value = mock_root_session

        aws_access_key_id = 'dummy-access-key-id'
        aws_secret_access_key = 'dummy-secret-access-key'
        aws_session_token = 'dummy-session-token'
        mock_assumed_session = Mock()
        mock_assumed_session.region_name = 'eu-west-12'
        mock_assumed_session.get_credentials.return_value = BotoCreds(
            aws_access_key_id,
            aws_secret_access_key,
            aws_session_token
        )

        Session_from_config.return_value = mock_assumed_session

        component_name = 'dummy-component'

        check_output.return_value = 'git@github.com:org/{}.git'.format(
            component_name
        ).encode('utf-8')

        cli.run(['destroy', 'aslive'])

        check_call.assert_any_call(
            [
                'terragrunt', 'plan', '-destroy',
                '-var', 'aws_region=eu-west-12',
<<<<<<< HEAD
                '-var', 'team=dummy-team',
                '-var', 'image=any',
                '-var', 'version=all',
                '-var-file', 'infra/platform-config/mmg/dev/eu-west-12.json',
                '-var-file', ANY,
                'infra'
=======
                '/cdflow/tf-destroy'
>>>>>>> 456d69bb
            ],
            env={
                'AWS_ACCESS_KEY_ID': aws_access_key_id,
                'AWS_SECRET_ACCESS_KEY': aws_secret_access_key,
                'AWS_SESSION_TOKEN': aws_session_token
            }
        )

        check_call.assert_any_call(
            [
                'terragrunt', 'destroy', '-force',
                '-var', 'aws_region=eu-west-12',
<<<<<<< HEAD
                '-var', 'team=dummy-team',
                '-var', 'image=any',
                '-var', 'version=all',
                '-var-file', 'infra/platform-config/mmg/dev/eu-west-12.json',
                '-var-file', ANY,
                'infra'
=======
                '/cdflow/tf-destroy'
>>>>>>> 456d69bb
            ],
            env={
                'AWS_ACCESS_KEY_ID': aws_access_key_id,
                'AWS_SECRET_ACCESS_KEY': aws_secret_access_key,
                'AWS_SESSION_TOKEN': aws_session_token
            }
        )<|MERGE_RESOLUTION|>--- conflicted
+++ resolved
@@ -546,16 +546,7 @@
             [
                 'terragrunt', 'plan', '-destroy',
                 '-var', 'aws_region=eu-west-12',
-<<<<<<< HEAD
-                '-var', 'team=dummy-team',
-                '-var', 'image=any',
-                '-var', 'version=all',
-                '-var-file', 'infra/platform-config/mmg/dev/eu-west-12.json',
-                '-var-file', ANY,
-                'infra'
-=======
                 '/cdflow/tf-destroy'
->>>>>>> 456d69bb
             ],
             env={
                 'AWS_ACCESS_KEY_ID': aws_access_key_id,
@@ -568,16 +559,7 @@
             [
                 'terragrunt', 'destroy', '-force',
                 '-var', 'aws_region=eu-west-12',
-<<<<<<< HEAD
-                '-var', 'team=dummy-team',
-                '-var', 'image=any',
-                '-var', 'version=all',
-                '-var-file', 'infra/platform-config/mmg/dev/eu-west-12.json',
-                '-var-file', ANY,
-                'infra'
-=======
                 '/cdflow/tf-destroy'
->>>>>>> 456d69bb
             ],
             env={
                 'AWS_ACCESS_KEY_ID': aws_access_key_id,

--- conflicted
+++ resolved
@@ -33,17 +33,10 @@
         },
         "botocore": {
             "hashes": [
-<<<<<<< HEAD
                 "sha256:6f89ccad473451959337d52b3d6b98c6ba5da1059fb61156b427ddcea704e8b7",
                 "sha256:8364e8956e0b6e7394eda1fbfc321db02dfd6c84f878dff717b918dd0cf7a73e"
             ],
             "version": "==1.12.118"
-=======
-                "sha256:351cfd09784bcc26f73ce2f4874f5da6ba28a237fd32803dcc7cdde2d9f8f4a3",
-                "sha256:77aa19254e95edf93d4b4bd513465a89d2b7f2c08e775344a78b44c0405edc58"
-            ],
-            "version": "==1.12.113"
->>>>>>> 24a907d1
         },
         "cffi": {
             "hashes": [
@@ -239,17 +232,10 @@
         },
         "botocore": {
             "hashes": [
-<<<<<<< HEAD
                 "sha256:6f89ccad473451959337d52b3d6b98c6ba5da1059fb61156b427ddcea704e8b7",
                 "sha256:8364e8956e0b6e7394eda1fbfc321db02dfd6c84f878dff717b918dd0cf7a73e"
             ],
             "version": "==1.12.118"
-=======
-                "sha256:351cfd09784bcc26f73ce2f4874f5da6ba28a237fd32803dcc7cdde2d9f8f4a3",
-                "sha256:77aa19254e95edf93d4b4bd513465a89d2b7f2c08e775344a78b44c0405edc58"
-            ],
-            "version": "==1.12.113"
->>>>>>> 24a907d1
         },
         "certifi": {
             "hashes": [

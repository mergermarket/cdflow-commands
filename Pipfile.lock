{
    "_meta": {
        "hash": {
            "sha256": "e3f25ca5c906fbb1ae1c2c3e7cd2bb9d3deee694b8a01fc6eee372fc4bed09bc"
        },
        "pipfile-spec": 6,
        "requires": {
            "python_version": "3.7"
        },
        "sources": [
            {
                "name": "pypi",
                "url": "https://pypi.org/simple",
                "verify_ssl": true
            }
        ]
    },
    "default": {
        "asn1crypto": {
            "hashes": [
                "sha256:2f1adbb7546ed199e3c90ef23ec95c5cf3585bac7d11fb7eb562a3fe89c64e87",
                "sha256:9d5c20441baf0cb60a4ac34cc447c6c189024b6b4c6cd7877034f4965c464e49"
            ],
            "version": "==0.24.0"
        },
        "boto3": {
            "hashes": [
                "sha256:74a7cdbe0404498f7bf6a59968cabb3f9a30e349a58201301cdd82bbdb66c5bd",
                "sha256:dcd56fffca3a22a06c7bbba820cc2643f039e8b60dbae9a59b8fb804745e2c04"
            ],
            "index": "pypi",
            "version": "==1.9.118"
        },
        "botocore": {
            "hashes": [
<<<<<<< HEAD
                "sha256:87daf4a9545016d3307e5dbdfa471b084fb1b80fa39f9f47a67dd2b4d8b26b36",
                "sha256:f053c8c8938f698c25e26b42713e5f125ba562eb282fe454f0397536322f5dee"
            ],
            "version": "==1.12.114"
=======
                "sha256:6f89ccad473451959337d52b3d6b98c6ba5da1059fb61156b427ddcea704e8b7",
                "sha256:8364e8956e0b6e7394eda1fbfc321db02dfd6c84f878dff717b918dd0cf7a73e"
            ],
            "version": "==1.12.118"
>>>>>>> f22f2434
        },
        "cffi": {
            "hashes": [
                "sha256:00b97afa72c233495560a0793cdc86c2571721b4271c0667addc83c417f3d90f",
                "sha256:0ba1b0c90f2124459f6966a10c03794082a2f3985cd699d7d63c4a8dae113e11",
                "sha256:0bffb69da295a4fc3349f2ec7cbe16b8ba057b0a593a92cbe8396e535244ee9d",
                "sha256:21469a2b1082088d11ccd79dd84157ba42d940064abbfa59cf5f024c19cf4891",
                "sha256:2e4812f7fa984bf1ab253a40f1f4391b604f7fc424a3e21f7de542a7f8f7aedf",
                "sha256:2eac2cdd07b9049dd4e68449b90d3ef1adc7c759463af5beb53a84f1db62e36c",
                "sha256:2f9089979d7456c74d21303c7851f158833d48fb265876923edcb2d0194104ed",
                "sha256:3dd13feff00bddb0bd2d650cdb7338f815c1789a91a6f68fdc00e5c5ed40329b",
                "sha256:4065c32b52f4b142f417af6f33a5024edc1336aa845b9d5a8d86071f6fcaac5a",
                "sha256:51a4ba1256e9003a3acf508e3b4f4661bebd015b8180cc31849da222426ef585",
                "sha256:59888faac06403767c0cf8cfb3f4a777b2939b1fbd9f729299b5384f097f05ea",
                "sha256:59c87886640574d8b14910840327f5cd15954e26ed0bbd4e7cef95fa5aef218f",
                "sha256:610fc7d6db6c56a244c2701575f6851461753c60f73f2de89c79bbf1cc807f33",
                "sha256:70aeadeecb281ea901bf4230c6222af0248c41044d6f57401a614ea59d96d145",
                "sha256:71e1296d5e66c59cd2c0f2d72dc476d42afe02aeddc833d8e05630a0551dad7a",
                "sha256:8fc7a49b440ea752cfdf1d51a586fd08d395ff7a5d555dc69e84b1939f7ddee3",
                "sha256:9b5c2afd2d6e3771d516045a6cfa11a8da9a60e3d128746a7fe9ab36dfe7221f",
                "sha256:9c759051ebcb244d9d55ee791259ddd158188d15adee3c152502d3b69005e6bd",
                "sha256:b4d1011fec5ec12aa7cc10c05a2f2f12dfa0adfe958e56ae38dc140614035804",
                "sha256:b4f1d6332339ecc61275bebd1f7b674098a66fea11a00c84d1c58851e618dc0d",
                "sha256:c030cda3dc8e62b814831faa4eb93dd9a46498af8cd1d5c178c2de856972fd92",
                "sha256:c2e1f2012e56d61390c0e668c20c4fb0ae667c44d6f6a2eeea5d7148dcd3df9f",
                "sha256:c37c77d6562074452120fc6c02ad86ec928f5710fbc435a181d69334b4de1d84",
                "sha256:c8149780c60f8fd02752d0429246088c6c04e234b895c4a42e1ea9b4de8d27fb",
                "sha256:cbeeef1dc3c4299bd746b774f019de9e4672f7cc666c777cd5b409f0b746dac7",
                "sha256:e113878a446c6228669144ae8a56e268c91b7f1fafae927adc4879d9849e0ea7",
                "sha256:e21162bf941b85c0cda08224dade5def9360f53b09f9f259adb85fc7dd0e7b35",
                "sha256:fb6934ef4744becbda3143d30c6604718871495a5e36c408431bf33d9c146889"
            ],
            "version": "==1.12.2"
        },
        "credstash": {
            "hashes": [
                "sha256:75056c3c735f3df95934322b3493f00233b5d31a9b4fd126060d03ac88d1f31b",
                "sha256:814560f99ae2409e2c6d906d878f9dadada5d1d0a950aafb6b2c0d535291bdfb"
            ],
            "index": "pypi",
            "version": "==1.15.0"
        },
        "cryptography": {
            "hashes": [
                "sha256:066f815f1fe46020877c5983a7e747ae140f517f1b09030ec098503575265ce1",
                "sha256:210210d9df0afba9e000636e97810117dc55b7157c903a55716bb73e3ae07705",
                "sha256:26c821cbeb683facb966045e2064303029d572a87ee69ca5a1bf54bf55f93ca6",
                "sha256:2afb83308dc5c5255149ff7d3fb9964f7c9ee3d59b603ec18ccf5b0a8852e2b1",
                "sha256:2db34e5c45988f36f7a08a7ab2b69638994a8923853dec2d4af121f689c66dc8",
                "sha256:409c4653e0f719fa78febcb71ac417076ae5e20160aec7270c91d009837b9151",
                "sha256:45a4f4cf4f4e6a55c8128f8b76b4c057027b27d4c67e3fe157fa02f27e37830d",
                "sha256:48eab46ef38faf1031e58dfcc9c3e71756a1108f4c9c966150b605d4a1a7f659",
                "sha256:6b9e0ae298ab20d371fc26e2129fd683cfc0cfde4d157c6341722de645146537",
                "sha256:6c4778afe50f413707f604828c1ad1ff81fadf6c110cb669579dea7e2e98a75e",
                "sha256:8c33fb99025d353c9520141f8bc989c2134a1f76bac6369cea060812f5b5c2bb",
                "sha256:9873a1760a274b620a135054b756f9f218fa61ca030e42df31b409f0fb738b6c",
                "sha256:9b069768c627f3f5623b1cbd3248c5e7e92aec62f4c98827059eed7053138cc9",
                "sha256:9e4ce27a507e4886efbd3c32d120db5089b906979a4debf1d5939ec01b9dd6c5",
                "sha256:acb424eaca214cb08735f1a744eceb97d014de6530c1ea23beb86d9c6f13c2ad",
                "sha256:c8181c7d77388fe26ab8418bb088b1a1ef5fde058c6926790c8a0a3d94075a4a",
                "sha256:d4afbb0840f489b60f5a580a41a1b9c3622e08ecb5eec8614d4fb4cd914c4460",
                "sha256:d9ed28030797c00f4bc43c86bf819266c76a5ea61d006cd4078a93ebf7da6bfd",
                "sha256:e603aa7bb52e4e8ed4119a58a03b60323918467ef209e6ff9db3ac382e5cf2c6"
            ],
            "version": "==2.6.1"
        },
        "docopt": {
            "hashes": [
                "sha256:49b3a825280bd66b3aa83585ef59c4a8c82f2c8a522dbe754a8bc8d08c85c491"
            ],
            "index": "pypi",
            "version": "==0.6.2"
        },
        "docutils": {
            "hashes": [
                "sha256:02aec4bd92ab067f6ff27a38a38a41173bf01bed8f89157768c1573f53e474a6",
                "sha256:51e64ef2ebfb29cae1faa133b3710143496eca21c530f3f71424d77687764274",
                "sha256:7a4bd47eaf6596e1295ecb11361139febe29b084a87bf005bf899f9a42edc3c6"
            ],
            "version": "==0.14"
        },
        "jmespath": {
            "hashes": [
                "sha256:3720a4b1bd659dd2eecad0666459b9788813e032b83e7ba58578e48254e0a0e6",
                "sha256:bde2aef6f44302dfb30320115b17d030798de8c4110e28d5cf6cf91a7a31074c"
            ],
            "version": "==0.9.4"
        },
        "pycparser": {
            "hashes": [
                "sha256:a988718abfad80b6b157acce7bf130a30876d27603738ac39f140993246b25b3"
            ],
            "version": "==2.19"
        },
        "python-dateutil": {
            "hashes": [
                "sha256:7e6584c74aeed623791615e26efd690f29817a27c73085b78e4bad02493df2fb",
                "sha256:c89805f6f4d64db21ed966fda138f8a5ed7a4fdbc1a8ee329ce1b74e3c74da9e"
            ],
            "markers": "python_version >= '2.7'",
            "version": "==2.8.0"
        },
        "pyyaml": {
            "hashes": [
                "sha256:1adecc22f88d38052fb787d959f003811ca858b799590a5eaa70e63dca50308c",
                "sha256:436bc774ecf7c103814098159fbb84c2715d25980175292c648f2da143909f95",
                "sha256:460a5a4248763f6f37ea225d19d5c205677d8d525f6a83357ca622ed541830c2",
                "sha256:5a22a9c84653debfbf198d02fe592c176ea548cccce47553f35f466e15cf2fd4",
                "sha256:7a5d3f26b89d688db27822343dfa25c599627bc92093e788956372285c6298ad",
                "sha256:9372b04a02080752d9e6f990179a4ab840227c6e2ce15b95e1278456664cf2ba",
                "sha256:a5dcbebee834eaddf3fa7366316b880ff4062e4bcc9787b78c7fbb4a26ff2dd1",
                "sha256:aee5bab92a176e7cd034e57f46e9df9a9862a71f8f37cad167c6fc74c65f5b4e",
                "sha256:c51f642898c0bacd335fc119da60baae0824f2cde95b0330b56c0553439f0673",
                "sha256:c68ea4d3ba1705da1e0d85da6684ac657912679a649e8868bd850d2c299cce13",
                "sha256:e23d0cc5299223dcc37885dae624f382297717e459ea24053709675a976a3e19"
            ],
            "index": "pypi",
            "version": "==5.1"
        },
        "s3transfer": {
            "hashes": [
                "sha256:7b9ad3213bff7d357f888e0fab5101b56fa1a0548ee77d121c3a3dbfbef4cb2e",
                "sha256:f23d5cb7d862b104401d9021fc82e5fa0e0cf57b7660a1331425aab0c691d021"
            ],
            "version": "==0.2.0"
        },
        "six": {
            "hashes": [
                "sha256:3350809f0555b11f552448330d0b52d5f24c91a322ea4a15ef22629740f3761c",
                "sha256:d16a0141ec1a18405cd4ce8b4613101da75da0e9a7aec5bdd4fa804d0e0eba73"
            ],
            "version": "==1.12.0"
        },
        "urllib3": {
            "hashes": [
                "sha256:61bf29cada3fc2fbefad4fdf059ea4bd1b4a86d2b6d15e1c7c0b582b9752fe39",
                "sha256:de9529817c93f27c8ccbfead6985011db27bd0ddfcdb2d86f3f663385c6a9c22"
            ],
            "markers": "python_version >= '3.4'",
            "version": "==1.24.1"
        }
    },
    "develop": {
        "apipkg": {
            "hashes": [
                "sha256:37228cda29411948b422fae072f57e31d3396d2ee1c9783775980ee9c9990af6",
                "sha256:58587dd4dc3daefad0487f6d9ae32b4542b185e1c36db6993290e7c41ca2b47c"
            ],
            "version": "==1.5"
        },
        "asn1crypto": {
            "hashes": [
                "sha256:2f1adbb7546ed199e3c90ef23ec95c5cf3585bac7d11fb7eb562a3fe89c64e87",
                "sha256:9d5c20441baf0cb60a4ac34cc447c6c189024b6b4c6cd7877034f4965c464e49"
            ],
            "version": "==0.24.0"
        },
        "atomicwrites": {
            "hashes": [
                "sha256:03472c30eb2c5d1ba9227e4c2ca66ab8287fbfbbda3888aa93dc2e28fc6811b4",
                "sha256:75a9445bac02d8d058d5e1fe689654ba5a6556a1dfd8ce6ec55a0ed79866cfa6"
            ],
            "version": "==1.3.0"
        },
        "attrs": {
            "hashes": [
                "sha256:69c0dbf2ed392de1cb5ec704444b08a5ef81680a61cb899dc08127123af36a79",
                "sha256:f0b870f674851ecbfbbbd364d6b5cbdff9dcedbc7f3f5e18a6891057f21fe399"
            ],
            "version": "==19.1.0"
        },
        "aws-xray-sdk": {
            "hashes": [
                "sha256:72791618feb22eaff2e628462b0d58f398ce8c1bacfa989b7679817ab1fad60c",
                "sha256:9e7ba8dd08fd2939376c21423376206bff01d0deaea7d7721c6b35921fed1943"
            ],
            "version": "==0.95"
        },
        "boto": {
            "hashes": [
                "sha256:147758d41ae7240dc989f0039f27da8ca0d53734be0eb869ef16e3adcfa462e8",
                "sha256:ea0d3b40a2d852767be77ca343b58a9e3a4b00d9db440efb8da74b4e58025e5a"
            ],
            "version": "==2.49.0"
        },
        "boto3": {
            "hashes": [
                "sha256:74a7cdbe0404498f7bf6a59968cabb3f9a30e349a58201301cdd82bbdb66c5bd",
                "sha256:dcd56fffca3a22a06c7bbba820cc2643f039e8b60dbae9a59b8fb804745e2c04"
            ],
            "index": "pypi",
            "version": "==1.9.118"
        },
        "botocore": {
            "hashes": [
<<<<<<< HEAD
                "sha256:87daf4a9545016d3307e5dbdfa471b084fb1b80fa39f9f47a67dd2b4d8b26b36",
                "sha256:f053c8c8938f698c25e26b42713e5f125ba562eb282fe454f0397536322f5dee"
            ],
            "version": "==1.12.114"
=======
                "sha256:6f89ccad473451959337d52b3d6b98c6ba5da1059fb61156b427ddcea704e8b7",
                "sha256:8364e8956e0b6e7394eda1fbfc321db02dfd6c84f878dff717b918dd0cf7a73e"
            ],
            "version": "==1.12.118"
>>>>>>> f22f2434
        },
        "certifi": {
            "hashes": [
                "sha256:59b7658e26ca9c7339e00f8f4636cdfe59d34fa37b9b04f6f9e9926b3cece1a5",
                "sha256:b26104d6835d1f5e49452a26eb2ff87fe7090b89dfcaee5ea2212697e1e1d7ae"
            ],
            "version": "==2019.3.9"
        },
        "cffi": {
            "hashes": [
                "sha256:00b97afa72c233495560a0793cdc86c2571721b4271c0667addc83c417f3d90f",
                "sha256:0ba1b0c90f2124459f6966a10c03794082a2f3985cd699d7d63c4a8dae113e11",
                "sha256:0bffb69da295a4fc3349f2ec7cbe16b8ba057b0a593a92cbe8396e535244ee9d",
                "sha256:21469a2b1082088d11ccd79dd84157ba42d940064abbfa59cf5f024c19cf4891",
                "sha256:2e4812f7fa984bf1ab253a40f1f4391b604f7fc424a3e21f7de542a7f8f7aedf",
                "sha256:2eac2cdd07b9049dd4e68449b90d3ef1adc7c759463af5beb53a84f1db62e36c",
                "sha256:2f9089979d7456c74d21303c7851f158833d48fb265876923edcb2d0194104ed",
                "sha256:3dd13feff00bddb0bd2d650cdb7338f815c1789a91a6f68fdc00e5c5ed40329b",
                "sha256:4065c32b52f4b142f417af6f33a5024edc1336aa845b9d5a8d86071f6fcaac5a",
                "sha256:51a4ba1256e9003a3acf508e3b4f4661bebd015b8180cc31849da222426ef585",
                "sha256:59888faac06403767c0cf8cfb3f4a777b2939b1fbd9f729299b5384f097f05ea",
                "sha256:59c87886640574d8b14910840327f5cd15954e26ed0bbd4e7cef95fa5aef218f",
                "sha256:610fc7d6db6c56a244c2701575f6851461753c60f73f2de89c79bbf1cc807f33",
                "sha256:70aeadeecb281ea901bf4230c6222af0248c41044d6f57401a614ea59d96d145",
                "sha256:71e1296d5e66c59cd2c0f2d72dc476d42afe02aeddc833d8e05630a0551dad7a",
                "sha256:8fc7a49b440ea752cfdf1d51a586fd08d395ff7a5d555dc69e84b1939f7ddee3",
                "sha256:9b5c2afd2d6e3771d516045a6cfa11a8da9a60e3d128746a7fe9ab36dfe7221f",
                "sha256:9c759051ebcb244d9d55ee791259ddd158188d15adee3c152502d3b69005e6bd",
                "sha256:b4d1011fec5ec12aa7cc10c05a2f2f12dfa0adfe958e56ae38dc140614035804",
                "sha256:b4f1d6332339ecc61275bebd1f7b674098a66fea11a00c84d1c58851e618dc0d",
                "sha256:c030cda3dc8e62b814831faa4eb93dd9a46498af8cd1d5c178c2de856972fd92",
                "sha256:c2e1f2012e56d61390c0e668c20c4fb0ae667c44d6f6a2eeea5d7148dcd3df9f",
                "sha256:c37c77d6562074452120fc6c02ad86ec928f5710fbc435a181d69334b4de1d84",
                "sha256:c8149780c60f8fd02752d0429246088c6c04e234b895c4a42e1ea9b4de8d27fb",
                "sha256:cbeeef1dc3c4299bd746b774f019de9e4672f7cc666c777cd5b409f0b746dac7",
                "sha256:e113878a446c6228669144ae8a56e268c91b7f1fafae927adc4879d9849e0ea7",
                "sha256:e21162bf941b85c0cda08224dade5def9360f53b09f9f259adb85fc7dd0e7b35",
                "sha256:fb6934ef4744becbda3143d30c6604718871495a5e36c408431bf33d9c146889"
            ],
            "version": "==1.12.2"
        },
        "chardet": {
            "hashes": [
                "sha256:84ab92ed1c4d4f16916e05906b6b75a6c0fb5db821cc65e70cbd64a3e2a5eaae",
                "sha256:fc323ffcaeaed0e0a02bf4d117757b98aed530d9ed4531e3e15460124c106691"
            ],
            "version": "==3.0.4"
        },
        "coverage": {
            "hashes": [
                "sha256:029c69deaeeeae1b15bc6c59f0ffa28aa8473721c614a23f2c2976dec245cd12",
                "sha256:02abbbebc6e9d5abe13cd28b5e963dedb6ffb51c146c916d17b18f141acd9947",
                "sha256:1bbfe5b82a3921d285e999c6d256c1e16b31c554c29da62d326f86c173d30337",
                "sha256:210c02f923df33a8d0e461c86fdcbbb17228ff4f6d92609fc06370a98d283c2d",
                "sha256:2d0807ba935f540d20b49d5bf1c0237b90ce81e133402feda906e540003f2f7a",
                "sha256:35d7a013874a7c927ce997350d314144ffc5465faf787bb4e46e6c4f381ef562",
                "sha256:3636f9d0dcb01aed4180ef2e57a4e34bb4cac3ecd203c2a23db8526d86ab2fb4",
                "sha256:42f4be770af2455a75e4640f033a82c62f3fb0d7a074123266e143269d7010ef",
                "sha256:48440b25ba6cda72d4c638f3a9efa827b5b87b489c96ab5f4ff597d976413156",
                "sha256:4dac8dfd1acf6a3ac657475dfdc66c621f291b1b7422a939cc33c13ac5356473",
                "sha256:4e8474771c69c2991d5eab65764289a7dd450bbea050bc0ebb42b678d8222b42",
                "sha256:551f10ddfeff56a1325e5a34eff304c5892aa981fd810babb98bfee77ee2fb17",
                "sha256:5b104982f1809c1577912519eb249f17d9d7e66304ad026666cb60a5ef73309c",
                "sha256:5c62aef73dfc87bfcca32cee149a1a7a602bc74bac72223236b0023543511c88",
                "sha256:633151f8d1ad9467b9f7e90854a7f46ed8f2919e8bc7d98d737833e8938fc081",
                "sha256:772207b9e2d5bf3f9d283b88915723e4e92d9a62c83f44ec92b9bd0cd685541b",
                "sha256:7d5e02f647cd727afc2659ec14d4d1cc0508c47e6cfb07aea33d7aa9ca94d288",
                "sha256:a9798a4111abb0f94584000ba2a2c74841f2cfe5f9254709756367aabbae0541",
                "sha256:b38ea741ab9e35bfa7015c93c93bbd6a1623428f97a67083fc8ebd366238b91f",
                "sha256:b6a5478c904236543c0347db8a05fac6fc0bd574c870e7970faa88e1d9890044",
                "sha256:c6248bfc1de36a3844685a2e10ba17c18119ba6252547f921062a323fb31bff1",
                "sha256:c705ab445936457359b1424ef25ccc0098b0491b26064677c39f1d14a539f056",
                "sha256:d95a363d663ceee647291131dbd213af258df24f41350246842481ec3709bd33",
                "sha256:e27265eb80cdc5dab55a40ef6f890e04ecc618649ad3da5265f128b141f93f78",
                "sha256:ebc276c9cb5d917bd2ae959f84ffc279acafa9c9b50b0fa436ebb70bbe2166ea",
                "sha256:f4d229866d030863d0fe3bf297d6d11e6133ca15bbb41ed2534a8b9a3d6bd061",
                "sha256:f95675bd88b51474d4fe5165f3266f419ce754ffadfb97f10323931fa9ac95e5",
                "sha256:f95bc54fb6d61b9f9ff09c4ae8ff6a3f5edc937cda3ca36fc937302a7c152bf1",
                "sha256:fd0f6be53de40683584e5331c341e65a679dbe5ec489a0697cec7c2ef1a48cda"
            ],
            "version": "==5.0a4"
        },
        "cryptography": {
            "hashes": [
                "sha256:066f815f1fe46020877c5983a7e747ae140f517f1b09030ec098503575265ce1",
                "sha256:210210d9df0afba9e000636e97810117dc55b7157c903a55716bb73e3ae07705",
                "sha256:26c821cbeb683facb966045e2064303029d572a87ee69ca5a1bf54bf55f93ca6",
                "sha256:2afb83308dc5c5255149ff7d3fb9964f7c9ee3d59b603ec18ccf5b0a8852e2b1",
                "sha256:2db34e5c45988f36f7a08a7ab2b69638994a8923853dec2d4af121f689c66dc8",
                "sha256:409c4653e0f719fa78febcb71ac417076ae5e20160aec7270c91d009837b9151",
                "sha256:45a4f4cf4f4e6a55c8128f8b76b4c057027b27d4c67e3fe157fa02f27e37830d",
                "sha256:48eab46ef38faf1031e58dfcc9c3e71756a1108f4c9c966150b605d4a1a7f659",
                "sha256:6b9e0ae298ab20d371fc26e2129fd683cfc0cfde4d157c6341722de645146537",
                "sha256:6c4778afe50f413707f604828c1ad1ff81fadf6c110cb669579dea7e2e98a75e",
                "sha256:8c33fb99025d353c9520141f8bc989c2134a1f76bac6369cea060812f5b5c2bb",
                "sha256:9873a1760a274b620a135054b756f9f218fa61ca030e42df31b409f0fb738b6c",
                "sha256:9b069768c627f3f5623b1cbd3248c5e7e92aec62f4c98827059eed7053138cc9",
                "sha256:9e4ce27a507e4886efbd3c32d120db5089b906979a4debf1d5939ec01b9dd6c5",
                "sha256:acb424eaca214cb08735f1a744eceb97d014de6530c1ea23beb86d9c6f13c2ad",
                "sha256:c8181c7d77388fe26ab8418bb088b1a1ef5fde058c6926790c8a0a3d94075a4a",
                "sha256:d4afbb0840f489b60f5a580a41a1b9c3622e08ecb5eec8614d4fb4cd914c4460",
                "sha256:d9ed28030797c00f4bc43c86bf819266c76a5ea61d006cd4078a93ebf7da6bfd",
                "sha256:e603aa7bb52e4e8ed4119a58a03b60323918467ef209e6ff9db3ac382e5cf2c6"
            ],
            "version": "==2.6.1"
        },
        "docker": {
            "hashes": [
                "sha256:0076504c42b6a671c8e7c252913f59852669f5f882522f4d320ec7613b853553",
                "sha256:d2c14d2cc7d54818897cc6f3cf73923c4e7dfe12f08f7bddda9dbea7fa82ea36"
            ],
            "version": "==3.7.1"
        },
        "docker-pycreds": {
            "hashes": [
                "sha256:6ce3270bcaf404cc4c3e27e4b6c70d3521deae82fb508767870fdbf772d584d4",
                "sha256:7266112468627868005106ec19cd0d722702d2b7d5912a28e19b826c3d37af49"
            ],
            "version": "==0.4.0"
        },
        "docutils": {
            "hashes": [
                "sha256:02aec4bd92ab067f6ff27a38a38a41173bf01bed8f89157768c1573f53e474a6",
                "sha256:51e64ef2ebfb29cae1faa133b3710143496eca21c530f3f71424d77687764274",
                "sha256:7a4bd47eaf6596e1295ecb11361139febe29b084a87bf005bf899f9a42edc3c6"
            ],
            "version": "==0.14"
        },
        "ecdsa": {
            "hashes": [
                "sha256:40d002cf360d0e035cf2cb985e1308d41aaa087cbfc135b2dc2d844296ea546c",
                "sha256:64cf1ee26d1cde3c73c6d7d107f835fed7c6a2904aef9eac223d57ad800c43fa"
            ],
            "version": "==0.13"
        },
        "entrypoints": {
            "hashes": [
                "sha256:589f874b313739ad35be6e0cd7efde2a4e9b6fea91edcc34e58ecbb8dbe56d19",
                "sha256:c70dd71abe5a8c85e55e12c19bd91ccfeec11a6e99044204511f9ed547d48451"
            ],
            "version": "==0.3"
        },
        "execnet": {
            "hashes": [
                "sha256:a7a84d5fa07a089186a329528f127c9d73b9de57f1a1131b82bb5320ee651f6a",
                "sha256:fc155a6b553c66c838d1a22dba1dc9f5f505c43285a878c6f74a79c024750b83"
            ],
            "version": "==1.5.0"
        },
        "flake8": {
            "hashes": [
                "sha256:859996073f341f2670741b51ec1e67a01da142831aa1fdc6242dbf88dffbe661",
                "sha256:a796a115208f5c03b18f332f7c11729812c8c3ded6c46319c59b53efd3819da8"
            ],
            "index": "pypi",
            "version": "==3.7.7"
        },
        "freezegun": {
            "hashes": [
                "sha256:6cb82b276f83f2acce67f121dc2656f4df26c71e32238334eb071170b892a278",
                "sha256:e839b43bfbe8158b4d62bb97e6313d39f3586daf48e1314fb1083d2ef17700da"
            ],
            "index": "pypi",
            "version": "==0.3.11"
        },
        "future": {
            "hashes": [
                "sha256:67045236dcfd6816dc439556d009594abf643e5eb48992e36beac09c2ca659b8"
            ],
            "version": "==0.17.1"
        },
        "hypothesis": {
            "hashes": [
                "sha256:1e6aff7645d646a13fcf4e4af86e98a25b90deca62662ca2eef758c89d1b194e",
                "sha256:80aaa773709dac2767f2479982fa07e2c36312029a6a67a421724be1da4c29ab",
                "sha256:894a2c64f3ef5f13a913d9d9fd4911268f51f03263deb095c3a8adef1c5a7a9c"
            ],
            "index": "pypi",
            "version": "==4.14.0"
        },
        "idna": {
            "hashes": [
                "sha256:c357b3f628cf53ae2c4c05627ecc484553142ca23264e593d327bcde5e9c3407",
                "sha256:ea8b7f6188e6fa117537c3df7da9fc686d485087abf6ac197f9c46432f7e4a3c"
            ],
            "version": "==2.8"
        },
        "jinja2": {
            "hashes": [
                "sha256:74c935a1b8bb9a3947c50a54766a969d4846290e1e788ea44c1392163723c3bd",
                "sha256:f84be1bb0040caca4cea721fcbbbbd61f9be9464ca236387158b0feea01914a4"
            ],
            "version": "==2.10"
        },
        "jmespath": {
            "hashes": [
                "sha256:3720a4b1bd659dd2eecad0666459b9788813e032b83e7ba58578e48254e0a0e6",
                "sha256:bde2aef6f44302dfb30320115b17d030798de8c4110e28d5cf6cf91a7a31074c"
            ],
            "version": "==0.9.4"
        },
        "jsondiff": {
            "hashes": [
                "sha256:2d0437782de9418efa34e694aa59f43d7adb1899bd9a793f063867ddba8f7893"
            ],
            "version": "==1.1.1"
        },
        "jsonpickle": {
            "hashes": [
                "sha256:0231d6f7ebc4723169310141352d9c9b7bbbd6f3be110cf634575d2bf2af91f0",
                "sha256:625098cc8e5854b8c23b587aec33bc8e33e0e597636bfaca76152249c78fe5c1"
            ],
            "version": "==1.1"
        },
        "markupsafe": {
            "hashes": [
                "sha256:00bc623926325b26bb9605ae9eae8a215691f33cae5df11ca5424f06f2d1f473",
                "sha256:09027a7803a62ca78792ad89403b1b7a73a01c8cb65909cd876f7fcebd79b161",
                "sha256:09c4b7f37d6c648cb13f9230d847adf22f8171b1ccc4d5682398e77f40309235",
                "sha256:1027c282dad077d0bae18be6794e6b6b8c91d58ed8a8d89a89d59693b9131db5",
                "sha256:24982cc2533820871eba85ba648cd53d8623687ff11cbb805be4ff7b4c971aff",
                "sha256:29872e92839765e546828bb7754a68c418d927cd064fd4708fab9fe9c8bb116b",
                "sha256:43a55c2930bbc139570ac2452adf3d70cdbb3cfe5912c71cdce1c2c6bbd9c5d1",
                "sha256:46c99d2de99945ec5cb54f23c8cd5689f6d7177305ebff350a58ce5f8de1669e",
                "sha256:500d4957e52ddc3351cabf489e79c91c17f6e0899158447047588650b5e69183",
                "sha256:535f6fc4d397c1563d08b88e485c3496cf5784e927af890fb3c3aac7f933ec66",
                "sha256:62fe6c95e3ec8a7fad637b7f3d372c15ec1caa01ab47926cfdf7a75b40e0eac1",
                "sha256:6dd73240d2af64df90aa7c4e7481e23825ea70af4b4922f8ede5b9e35f78a3b1",
                "sha256:717ba8fe3ae9cc0006d7c451f0bb265ee07739daf76355d06366154ee68d221e",
                "sha256:79855e1c5b8da654cf486b830bd42c06e8780cea587384cf6545b7d9ac013a0b",
                "sha256:7c1699dfe0cf8ff607dbdcc1e9b9af1755371f92a68f706051cc8c37d447c905",
                "sha256:88e5fcfb52ee7b911e8bb6d6aa2fd21fbecc674eadd44118a9cc3863f938e735",
                "sha256:8defac2f2ccd6805ebf65f5eeb132adcf2ab57aa11fdf4c0dd5169a004710e7d",
                "sha256:98c7086708b163d425c67c7a91bad6e466bb99d797aa64f965e9d25c12111a5e",
                "sha256:9add70b36c5666a2ed02b43b335fe19002ee5235efd4b8a89bfcf9005bebac0d",
                "sha256:9bf40443012702a1d2070043cb6291650a0841ece432556f784f004937f0f32c",
                "sha256:ade5e387d2ad0d7ebf59146cc00c8044acbd863725f887353a10df825fc8ae21",
                "sha256:b00c1de48212e4cc9603895652c5c410df699856a2853135b3967591e4beebc2",
                "sha256:b1282f8c00509d99fef04d8ba936b156d419be841854fe901d8ae224c59f0be5",
                "sha256:b2051432115498d3562c084a49bba65d97cf251f5a331c64a12ee7e04dacc51b",
                "sha256:ba59edeaa2fc6114428f1637ffff42da1e311e29382d81b339c1817d37ec93c6",
                "sha256:c8716a48d94b06bb3b2524c2b77e055fb313aeb4ea620c8dd03a105574ba704f",
                "sha256:cd5df75523866410809ca100dc9681e301e3c27567cf498077e8551b6d20e42f",
                "sha256:e249096428b3ae81b08327a63a485ad0878de3fb939049038579ac0ef61e17e7"
            ],
            "version": "==1.1.1"
        },
        "mccabe": {
            "hashes": [
                "sha256:ab8a6258860da4b6677da4bd2fe5dc2c659cff31b3ee4f7f5d64e79735b80d42",
                "sha256:dd8d182285a0fe56bace7f45b5e7d1a6ebcbf524e8f3bd87eb0f125271b8831f"
            ],
            "index": "pypi",
            "version": "==0.6.1"
        },
        "mock": {
            "hashes": [
                "sha256:5ce3c71c5545b472da17b72268978914d0252980348636840bd34a00b5cc96c1",
                "sha256:b158b6df76edd239b8208d481dc46b6afd45a846b7812ff0ce58971cf5bc8bba"
            ],
            "index": "pypi",
            "version": "==2.0.0"
        },
        "more-itertools": {
            "hashes": [
                "sha256:0125e8f60e9e031347105eb1682cef932f5e97d7b9a1a28d9bf00c22a5daef40",
                "sha256:590044e3942351a1bdb1de960b739ff4ce277960f2425ad4509446dbace8d9d1"
            ],
            "markers": "python_version > '2.7'",
            "version": "==6.0.0"
        },
        "moto": {
            "hashes": [
                "sha256:129de2e04cb250d9f8b2c722ec152ed1b5426ef179b4ebb03e9ec36e6eb3fcc5",
                "sha256:4df37936ff8d6a4b8229aab347a7b412cd2ca4823ff47bd1362ddfbc6c5e4ecf"
            ],
            "index": "pypi",
            "version": "==1.3.7"
        },
        "pbr": {
            "hashes": [
                "sha256:8257baf496c8522437e8a6cfe0f15e00aedc6c0e0e7c9d55eeeeab31e0853843",
                "sha256:8c361cc353d988e4f5b998555c88098b9d5964c2e11acf7b0d21925a66bb5824"
            ],
            "version": "==5.1.3"
        },
        "pluggy": {
            "hashes": [
                "sha256:19ecf9ce9db2fce065a7a0586e07cfb4ac8614fe96edf628a264b1c70116cf8f",
                "sha256:84d306a647cc805219916e62aab89caa97a33a1dd8c342e87a37f91073cd4746"
            ],
            "version": "==0.9.0"
        },
        "py": {
            "hashes": [
                "sha256:64f65755aee5b381cea27766a3a147c3f15b9b6b9ac88676de66ba2ae36793fa",
                "sha256:dc639b046a6e2cff5bbe40194ad65936d6ba360b52b3c3fe1d08a82dd50b5e53"
            ],
            "version": "==1.8.0"
        },
        "pyaml": {
            "hashes": [
                "sha256:39470e99cfb7a0ef79e593fee626328283cd6d1a9c23c7e30f0d3a6933f3a235",
                "sha256:b96292cc409e0f222b6fecff96afd2e19cfab5d1f2606344907751d42301263a"
            ],
            "version": "==18.11.0"
        },
        "pycodestyle": {
            "hashes": [
                "sha256:95a2219d12372f05704562a14ec30bc76b05a5b297b21a5dfe3f6fac3491ae56",
                "sha256:e40a936c9a450ad81df37f549d676d127b1b66000a6c500caa2b085bc0ca976c"
            ],
            "version": "==2.5.0"
        },
        "pycparser": {
            "hashes": [
                "sha256:a988718abfad80b6b157acce7bf130a30876d27603738ac39f140993246b25b3"
            ],
            "version": "==2.19"
        },
        "pycryptodome": {
            "hashes": [
                "sha256:06b779be9736710c109234f28ebef90ff6615c70c335e782d4f6d983c0c66b57",
                "sha256:0cfa2a1d9ec697b8924729e86443d2b8fd8dbad0ca4cd322e9507d8b77fb71a0",
                "sha256:0d6613ccd561eb6ef7029d59a47f58e63d840dcee0ed2eda19dafceaffe1e544",
                "sha256:0f37f03864dc05b70ce11c023dea78f6af4f19adb48651976d512ba4d7210942",
                "sha256:16f38a3d9735054cefaa0a5e272395aab585e7eb585cb1609cbea78e69a8da61",
                "sha256:1a222250e43f3c659b4ebd5df3e11c2f112aab6aef58e38af55ef5678b9f0636",
                "sha256:23df2d665c7f52ddf467d405de355b1ffbd08944442677bb072b33599748e09d",
                "sha256:624de350bc8f346da0f536b1dee6bd19b40c99fb783ba1ed09caceb783904fca",
                "sha256:733729141cf2e0706188f905fec9b27d40dd5a8e5ec232f95b82437e15c9ebf3",
                "sha256:737248b34df3231ba77fad50897a267cc0718a3ecd71b1eb9d92605a2d12d32e",
                "sha256:825af2416abf8be0441c2b632d4a0825ce96033cab36b0ea008a71afc7e6ca17",
                "sha256:8403b5adaabcaf7594331ce99a5eb834d0de5ce8f29d174db3f420b0fc450b77",
                "sha256:861442e3bc8680b47c7c9bfcd34fd9a3683cd179e3e4eaaba13c60af2ce3a8d6",
                "sha256:97e2fa022e2e92afbac4d9bc3c7263f7e6813b01b88398d7eb48dd000cfc81cb",
                "sha256:9f9b9dbabf286e35a6c4a3724fe48fe977acb0005aa6f08318960ac287108c1c",
                "sha256:a94ccb190cf8b1e0352d2b5f8984a44b3da0dfffdce21c4f3a6b8dc84d95e17a",
                "sha256:b9671b3ee8104deabee682f40540d65faf098bccb4d65bdd70eeccd87346856d",
                "sha256:be2403e4b65272516d7b3eeed73de0dbddf9802487c6faf2b202679def520c54",
                "sha256:c02ad68c49d959f724f26a4861deefc4aad25a5e970e40dedeeaf0627140605d",
                "sha256:ca78f78dde52ccd1b4654d8911d9b33015bf3cf54385a664f248a11af7896d44",
                "sha256:ce889584b07174047b554c17df9c48357134c48b517ef7008599e5677919e8d0",
                "sha256:d0d41c7338753e9e12bf685c7b5c0c8d2df070c6af8b7e7dc8fa0ccab20a4c05",
                "sha256:da05447b79754f703e53dae7b381d82234e062b5ca03cb96e64adc887d508dfd",
                "sha256:db53ea88fb38e3e054c2cb7d765b5dc4cea411b19be336e748b9b29f1b696ee5",
                "sha256:e7eb9ffaf5757f76c25761fc6fce2aaecbbaf145c0743bd146d86ba038899bf1",
                "sha256:ee5a6bba5a7517676a6afdf98ae4f65440132ed4a736c7c1fe762b464365a900",
                "sha256:f162644a8618c85cc29a3b998cea76c790220677461c9b6fffcb8fc7b0ae4335",
                "sha256:f6ab3c50b360160c38cb833f8855a42b9aa05ca30366a99bece8f161fa0c622b"
            ],
            "version": "==3.7.3"
        },
        "pyflakes": {
            "hashes": [
                "sha256:17dbeb2e3f4d772725c777fabc446d5634d1038f234e77343108ce445ea69ce0",
                "sha256:d976835886f8c5b31d47970ed689944a0262b5f3afa00a5a7b4dc81e5449f8a2"
            ],
            "version": "==2.1.1"
        },
        "pytest": {
            "hashes": [
                "sha256:592eaa2c33fae68c7d75aacf042efc9f77b27c08a6224a4f59beab8d9a420523",
                "sha256:ad3ad5c450284819ecde191a654c09b0ec72257a2c711b9633d677c71c9850c4"
            ],
            "index": "pypi",
            "version": "==4.3.1"
        },
        "pytest-cov": {
            "hashes": [
                "sha256:0ab664b25c6aa9716cbf203b17ddb301932383046082c081b9848a0edf5add33",
                "sha256:230ef817450ab0699c6cc3c9c8f7a829c34674456f2ed8df1fe1d39780f7c87f"
            ],
            "index": "pypi",
            "version": "==2.6.1"
        },
        "pytest-forked": {
            "hashes": [
                "sha256:5fe33fbd07d7b1302c95310803a5e5726a4ff7f19d5a542b7ce57c76fed8135f",
                "sha256:d352aaced2ebd54d42a65825722cb433004b4446ab5d2044851d9cc7a00c9e38"
            ],
            "version": "==1.0.2"
        },
        "pytest-randomly": {
            "hashes": [
                "sha256:73489a8a650b7b28e6b03c1e8a35cb28f40b826362fc638662d74e35cb311f22",
                "sha256:a811c854e6b220437d45d1408e8deb0fc1537c8d5db9857364f9bdcde30a348e"
            ],
            "index": "pypi",
            "version": "==2.1.0"
        },
        "pytest-xdist": {
            "hashes": [
                "sha256:a64915be2b23235d6cec0992b8f59b791d64083756fbf13cf574fa5757085bc7",
                "sha256:a96ed691705882560fa3fc95531fbd4c224896c827f4004817eb2dcac4ba41a2"
            ],
            "index": "pypi",
            "version": "==1.27.0"
        },
        "python-dateutil": {
            "hashes": [
                "sha256:7e6584c74aeed623791615e26efd690f29817a27c73085b78e4bad02493df2fb",
                "sha256:c89805f6f4d64db21ed966fda138f8a5ed7a4fdbc1a8ee329ce1b74e3c74da9e"
            ],
            "markers": "python_version >= '2.7'",
            "version": "==2.8.0"
        },
        "python-jose": {
            "hashes": [
                "sha256:391f860dbe274223d73dd87de25e4117bf09e8fe5f93a417663b1f2d7b591165",
                "sha256:3b35cdb0e55a88581ff6d3f12de753aa459e940b50fe7ca5aa25149bc94cb37b"
            ],
            "version": "==2.0.2"
        },
        "pytz": {
            "hashes": [
                "sha256:32b0891edff07e28efe91284ed9c31e123d84bea3fd98e1f72be2508f43ef8d9",
                "sha256:d5f05e487007e29e03409f9398d074e158d920d36eb82eaf66fb1136b0c5374c"
            ],
            "version": "==2018.9"
        },
        "pyyaml": {
            "hashes": [
                "sha256:1adecc22f88d38052fb787d959f003811ca858b799590a5eaa70e63dca50308c",
                "sha256:436bc774ecf7c103814098159fbb84c2715d25980175292c648f2da143909f95",
                "sha256:460a5a4248763f6f37ea225d19d5c205677d8d525f6a83357ca622ed541830c2",
                "sha256:5a22a9c84653debfbf198d02fe592c176ea548cccce47553f35f466e15cf2fd4",
                "sha256:7a5d3f26b89d688db27822343dfa25c599627bc92093e788956372285c6298ad",
                "sha256:9372b04a02080752d9e6f990179a4ab840227c6e2ce15b95e1278456664cf2ba",
                "sha256:a5dcbebee834eaddf3fa7366316b880ff4062e4bcc9787b78c7fbb4a26ff2dd1",
                "sha256:aee5bab92a176e7cd034e57f46e9df9a9862a71f8f37cad167c6fc74c65f5b4e",
                "sha256:c51f642898c0bacd335fc119da60baae0824f2cde95b0330b56c0553439f0673",
                "sha256:c68ea4d3ba1705da1e0d85da6684ac657912679a649e8868bd850d2c299cce13",
                "sha256:e23d0cc5299223dcc37885dae624f382297717e459ea24053709675a976a3e19"
            ],
            "index": "pypi",
            "version": "==5.1"
        },
        "requests": {
            "hashes": [
                "sha256:502a824f31acdacb3a35b6690b5fbf0bc41d63a24a45c4004352b0242707598e",
                "sha256:7bf2a778576d825600030a110f3c0e3e8edc51dfaafe1c146e39a2027784957b"
            ],
            "version": "==2.21.0"
        },
        "responses": {
            "hashes": [
                "sha256:502d9c0c8008439cfcdef7e251f507fcfdd503b56e8c0c87c3c3e3393953f790",
                "sha256:97193c0183d63fba8cd3a041c75464e4b09ea0aff6328800d1546598567dde0b"
            ],
            "version": "==0.10.6"
        },
        "s3transfer": {
            "hashes": [
                "sha256:7b9ad3213bff7d357f888e0fab5101b56fa1a0548ee77d121c3a3dbfbef4cb2e",
                "sha256:f23d5cb7d862b104401d9021fc82e5fa0e0cf57b7660a1331425aab0c691d021"
            ],
            "version": "==0.2.0"
        },
        "six": {
            "hashes": [
                "sha256:3350809f0555b11f552448330d0b52d5f24c91a322ea4a15ef22629740f3761c",
                "sha256:d16a0141ec1a18405cd4ce8b4613101da75da0e9a7aec5bdd4fa804d0e0eba73"
            ],
            "version": "==1.12.0"
        },
        "urllib3": {
            "hashes": [
                "sha256:61bf29cada3fc2fbefad4fdf059ea4bd1b4a86d2b6d15e1c7c0b582b9752fe39",
                "sha256:de9529817c93f27c8ccbfead6985011db27bd0ddfcdb2d86f3f663385c6a9c22"
            ],
            "markers": "python_version >= '3.4'",
            "version": "==1.24.1"
        },
        "websocket-client": {
            "hashes": [
                "sha256:1151d5fb3a62dc129164292e1227655e4bbc5dd5340a5165dfae61128ec50aa9",
                "sha256:1fd5520878b68b84b5748bb30e592b10d0a91529d5383f74f4964e72b297fd3a"
            ],
            "version": "==0.56.0"
        },
        "werkzeug": {
            "hashes": [
                "sha256:590abe38f8be026d78457fe3b5200895b3543e58ac3fc1dd792c6333ea11af64",
                "sha256:ee11b0f0640c56fb491b43b38356c4b588b3202b415a1e03eacf1c5561c961cf"
            ],
            "version": "==0.15.0"
        },
        "wrapt": {
            "hashes": [
                "sha256:4aea003270831cceb8a90ff27c4031da6ead7ec1886023b80ce0dfe0adf61533"
            ],
            "version": "==1.11.1"
        },
        "xmltodict": {
            "hashes": [
                "sha256:50d8c638ed7ecb88d90561beedbf720c9b4e851a9fa6c47ebd64e99d166d8a21",
                "sha256:8bbcb45cc982f48b2ca8fe7e7827c5d792f217ecf1792626f808bf41c3b86051"
            ],
            "version": "==0.12.0"
        }
    }
}<|MERGE_RESOLUTION|>--- conflicted
+++ resolved
@@ -33,17 +33,10 @@
         },
         "botocore": {
             "hashes": [
-<<<<<<< HEAD
-                "sha256:87daf4a9545016d3307e5dbdfa471b084fb1b80fa39f9f47a67dd2b4d8b26b36",
-                "sha256:f053c8c8938f698c25e26b42713e5f125ba562eb282fe454f0397536322f5dee"
-            ],
-            "version": "==1.12.114"
-=======
                 "sha256:6f89ccad473451959337d52b3d6b98c6ba5da1059fb61156b427ddcea704e8b7",
                 "sha256:8364e8956e0b6e7394eda1fbfc321db02dfd6c84f878dff717b918dd0cf7a73e"
             ],
             "version": "==1.12.118"
->>>>>>> f22f2434
         },
         "cffi": {
             "hashes": [
@@ -239,17 +232,10 @@
         },
         "botocore": {
             "hashes": [
-<<<<<<< HEAD
-                "sha256:87daf4a9545016d3307e5dbdfa471b084fb1b80fa39f9f47a67dd2b4d8b26b36",
-                "sha256:f053c8c8938f698c25e26b42713e5f125ba562eb282fe454f0397536322f5dee"
-            ],
-            "version": "==1.12.114"
-=======
                 "sha256:6f89ccad473451959337d52b3d6b98c6ba5da1059fb61156b427ddcea704e8b7",
                 "sha256:8364e8956e0b6e7394eda1fbfc321db02dfd6c84f878dff717b918dd0cf7a73e"
             ],
             "version": "==1.12.118"
->>>>>>> f22f2434
         },
         "certifi": {
             "hashes": [
